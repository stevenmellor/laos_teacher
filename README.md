--- conflicted
+++ resolved
@@ -5,18 +5,11 @@
 ## Features
 
 - FastAPI backend with `/health`, `/api/v1/utterance`, and `/api/v1/conversation` endpoints
-<<<<<<< HEAD
 - Interactive landing page featuring a chat log, Lao focus prompts, and in-browser microphone capture
 - Voice activity detection prioritising WebRTC VAD, with Silero and energy fallbacks
 - Whisper ASR wrapper for Lao transcription (gracefully degrades when models are absent)
 - Lao segmentation and romanisation helper with LaoNLP integration when installed
 - Meta MMS-based Lao TTS interface (defaulting to `facebook/mms-tts-lao`) with graceful fallback behaviour
-=======
-- Voice activity detection prioritising WebRTC VAD, with Silero and energy fallbacks
-- Whisper ASR wrapper for Lao transcription (gracefully degrades when models are absent)
-- Lao segmentation and romanisation helper with LaoNLP integration when installed
-- Meta MMS-based Lao TTS interface with fallback behaviour
->>>>>>> 619fea0e
 - SQLite-backed spaced repetition (SM-2 style) store to track learner progress
 
 ## Getting started
@@ -29,11 +22,7 @@
    uv sync
    ```
 
-<<<<<<< HEAD
    The `pyproject.toml` defines optional extras. Install the full speech stack (Whisper, Lao NLP helpers, MMS TTS, Torch, etc.) when you are ready to run inference locally:
-=======
-   The `pyproject.toml` defines optional extras. Install the full speech stack when you are ready to run inference locally:
->>>>>>> 619fea0e
 
    ```bash
    uv pip install '.[speech]'
@@ -45,15 +34,12 @@
    uv pip install '.[llm]'
    ```
 
-<<<<<<< HEAD
    You can install both extras together when you want a fully voiced experience:
 
    ```bash
    uv pip install '.[speech,llm]'
    ```
 
-=======
->>>>>>> 619fea0e
    For development workflows that rely on the bundled pytest suite, install the dev tools extra (or combine it with `speech`).
 
    ```bash
@@ -72,7 +58,6 @@
    uvicorn backend.app.main:app --reload --port 8000
    ```
 
-<<<<<<< HEAD
 3. From the landing page, click **🎙️ Record phrase** to capture a Lao utterance directly in the browser. The backend will transcribe it, surface romanisation/corrections, and (when models are available) play back teacher audio generated with Meta's MMS Lao voice.
 
 4. Alternatively, send base64-encoded PCM audio to `/api/v1/utterance` programmatically for the same feedback pipeline.
@@ -80,11 +65,6 @@
 5. Chat with the tutor over text and generated Lao speech via `/api/v1/conversation` or by using the interactive widget on the root page. Each tutor reply now includes a "spoken reply" snippet so you know exactly what the voice model is saying.
 
 Environment variables such as `LAO_TUTOR_TTS_MODEL_NAME` and `LAO_TUTOR_TTS_DEVICE` can be used to switch voices or target a GPU/MPS runtime for faster synthesis.
-=======
-3. Send audio (base64 encoded PCM) to the `/api/v1/utterance` endpoint to receive feedback and optional synthesized audio.
-
-4. Chat with the tutor over text (and optional generated audio) via `/api/v1/conversation` or by using the interactive widget on the root page.
->>>>>>> 619fea0e
 
 ## Tests
 
